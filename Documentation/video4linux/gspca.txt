--- conflicted
+++ resolved
@@ -6,12 +6,8 @@
 
 xxxx		vend:prod
 ----
-<<<<<<< HEAD
 spca501		0000:0000	MystFromOri Unknown Camera
-=======
-spca501		0000:0000	MystFromOri Unknow Camera
 spca508		0130:0130	Clone Digital Webcam 11043
->>>>>>> e97f4677
 m5602		0402:5602	ALi Video Camera Controller
 spca501		040a:0002	Kodak DVC-325
 spca500		040a:0300	Kodak EZ200
